--- conflicted
+++ resolved
@@ -1,16 +1,9 @@
 // Task status enum: defines the current stage of a task in the workflow
 export enum TaskStatus {
-<<<<<<< HEAD
-  PENDING = "PENDING", // Task has been created but not yet started
-  IN_PROGRESS = "IN_PROGRESS", // Task is currently in progress
-  COMPLETED = "COMPLETED", // Task has been successfully completed and verified
-  BLOCKED = "BLOCKED", // Task is temporarily blocked due to dependencies
-=======
-  PENDING = "pending", // 已創建但尚未開始執行的任務
-  IN_PROGRESS = "in_progress", // 當前正在執行的任務
-  COMPLETED = "completed", // 已成功完成並通過驗證的任務
-  BLOCKED = "blocked", // 由於依賴關係而暫時無法執行的任務
->>>>>>> 1aab4e44
+  PENDING = "pending", // Task has been created but not yet started
+  IN_PROGRESS = "in_progress", // Task is currently in progress
+  COMPLETED = "completed", // Task has been successfully completed and verified
+  BLOCKED = "blocked", // Task is temporarily blocked due to dependencies
 }
 
 // Task dependency: defines prerequisite relationships between tasks
